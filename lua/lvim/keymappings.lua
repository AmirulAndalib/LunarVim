local M = {}
local Log = require "lvim.core.log"

local generic_opts_any = { noremap = true, silent = true }

local generic_opts = {
  insert_mode = generic_opts_any,
  normal_mode = generic_opts_any,
  visual_mode = generic_opts_any,
  visual_block_mode = generic_opts_any,
  command_mode = generic_opts_any,
  term_mode = { silent = true },
}

local mode_adapters = {
  insert_mode = "i",
  normal_mode = "n",
  term_mode = "t",
  visual_mode = "v",
  visual_block_mode = "x",
  command_mode = "c",
}

local defaults = {
  ---@usage change or add keymappings for insert mode
  insert_mode = {
    -- 'jk' for quitting insert mode
    ["jk"] = "<ESC>",
    -- 'kj' for quitting insert mode
    ["kj"] = "<ESC>",
    -- 'jj' for quitting insert mode
    ["jj"] = "<ESC>",
    -- Move current line / block with Alt-j/k ala vscode.
    ["<A-j>"] = "<Esc>:m .+1<CR>==gi",
    -- Move current line / block with Alt-j/k ala vscode.
    ["<A-k>"] = "<Esc>:m .-2<CR>==gi",
    -- navigation
    ["<A-Up>"] = "<C-\\><C-N><C-w>k",
    ["<A-Down>"] = "<C-\\><C-N><C-w>j",
    ["<A-Left>"] = "<C-\\><C-N><C-w>h",
    ["<A-Right>"] = "<C-\\><C-N><C-w>l",
  },

  ---@usage change or add keymappings for normal mode
  normal_mode = {
    -- Better window movement
    ["<C-h>"] = "<C-w>h",
    ["<C-j>"] = "<C-w>j",
    ["<C-k>"] = "<C-w>k",
    ["<C-l>"] = "<C-w>l",

    -- Resize with arrows
    ["<C-Up>"] = ":resize -2<CR>",
    ["<C-Down>"] = ":resize +2<CR>",
    ["<C-Left>"] = ":vertical resize -2<CR>",
    ["<C-Right>"] = ":vertical resize +2<CR>",

    -- Tab switch buffer
    ["<S-l>"] = ":BufferNext<CR>",
    ["<S-h>"] = ":BufferPrevious<CR>",

    -- Move current line / block with Alt-j/k a la vscode.
    ["<A-j>"] = ":m .+1<CR>==",
    ["<A-k>"] = ":m .-2<CR>==",

    -- QuickFix
    ["]q"] = ":cnext<CR>",
    ["[q"] = ":cprev<CR>",
    ["<C-q>"] = ":call QuickFixToggle()<CR>",
  },

  ---@usage change or add keymappings for terminal mode
  term_mode = {
    -- Terminal window navigation
    ["<C-h>"] = "<C-\\><C-N><C-w>h",
    ["<C-j>"] = "<C-\\><C-N><C-w>j",
    ["<C-k>"] = "<C-\\><C-N><C-w>k",
    ["<C-l>"] = "<C-\\><C-N><C-w>l",
  },

  ---@usage change or add keymappings for visual mode
  visual_mode = {
    -- Better indenting
    ["<"] = "<gv",
    [">"] = ">gv",

    -- ["p"] = '"0p',
    -- ["P"] = '"0P',
  },

  ---@usage change or add keymappings for visual block mode
  visual_block_mode = {
    -- Move selected line / block of text in visual mode
    ["K"] = ":move '<-2<CR>gv-gv",
    ["J"] = ":move '>+1<CR>gv-gv",

    -- Move current line / block with Alt-j/k ala vscode.
    ["<A-j>"] = ":m '>+1<CR>gv-gv",
    ["<A-k>"] = ":m '<-2<CR>gv-gv",
  },

  ---@usage change or add keymappings for command mode
  command_mode = {
    -- navigate tab completion with <c-j> and <c-k>
    -- runs conditionally
    ["<C-j>"] = { 'pumvisible() ? "\\<C-n>" : "\\<C-j>"', { expr = true, noremap = true } },
    ["<C-k>"] = { 'pumvisible() ? "\\<C-p>" : "\\<C-k>"', { expr = true, noremap = true } },
  },
}

if vim.fn.has "mac" == 1 then
  defaults.normal_mode["<A-Up>"] = defaults.normal_mode["<C-Up>"]
  defaults.normal_mode["<A-Down>"] = defaults.normal_mode["<C-Down>"]
  defaults.normal_mode["<A-Left>"] = defaults.normal_mode["<C-Left>"]
  defaults.normal_mode["<A-Right>"] = defaults.normal_mode["<C-Right>"]
  Log:debug "Activated mac keymappings"
end

-- Append key mappings to lunarvim's defaults for a given mode
-- @param keymaps The table of key mappings containing a list per mode (normal_mode, insert_mode, ..)
function M.append_to_defaults(keymaps)
  local default = M.get_defaults()
  lvim.keys = lvim.keys or default
  for mode, mappings in pairs(keymaps) do
<<<<<<< HEAD
    lvim.keys[mode] = lvim.keys[mode] or default[mode]
    for k, v in pairs(mappings) do
      lvim.keys[mode][k] = v
=======
    for k, v in pairs(mappings) do
      defaults[mode][k] = v
    end
  end
end

-- Unsets all keybindings defined in keymaps
-- @param keymaps The table of key mappings containing a list per mode (normal_mode, insert_mode, ..)
function M.clear(keymaps)
  local default = M.get_defaults()
  for mode, mappings in pairs(keymaps) do
    local translated_mode = mode_adapters[mode] or mode
    for key, _ in pairs(mappings) do
      -- some plugins may override default bindings that the user hasn't manually overriden
      if default[mode][key] ~= nil or (default[translated_mode] ~= nil and default[translated_mode][key] ~= nil) then
        pcall(vim.api.nvim_del_keymap, translated_mode, key)
      end
>>>>>>> f7d883b6
    end
  end
end

-- Unsets all keybindings defined in keymaps
-- @param keymaps The table of key mappings containing a list per mode (normal_mode, insert_mode, ..)
function M.clear(keymaps)
  local default = M.get_defaults()
  for mode, mappings in pairs(keymaps) do
    local translated_mode = mode_adapters[mode] and mode_adapters[mode] or mode
    for key, _ in pairs(mappings) do
      -- some plugins may override default bindings that the user hasn't manually overriden
      if default[mode][key] ~= nil or (default[translated_mode] ~= nil and default[translated_mode][key] ~= nil) then
        pcall(vim.api.nvim_del_keymap, translated_mode, key)
      end
    end
  end
end

-- Set key mappings individually
-- @param mode The keymap mode, can be one of the keys of mode_adapters
-- @param key The key of keymap
-- @param val Can be form as a mapping or tuple of mapping and user defined opt
function M.set_keymaps(mode, key, val)
  local opt = generic_opts[mode] or generic_opts_any
  if type(val) == "table" then
    opt = val[2]
    val = val[1]
  end
  if val then
    vim.api.nvim_set_keymap(mode, key, val, opt)
  else
    pcall(vim.api.nvim_del_keymap, mode, key)
  end
end

-- Load key mappings for a given mode
-- @param mode The keymap mode, can be one of the keys of mode_adapters
-- @param keymaps The list of key mappings
function M.load_mode(mode, keymaps)
  mode = mode_adapters[mode] or mode
  for k, v in pairs(keymaps) do
    M.set_keymaps(mode, k, v)
  end
end

-- Load key mappings for all provided modes
-- @param keymaps A list of key mappings for each mode
function M.load(keymaps)
  keymaps = keymaps or {}
  for mode, mapping in pairs(keymaps) do
    M.load_mode(mode, mapping)
  end
end

-- Load the default keymappings
function M.load_defaults()
  M.load(M.get_defaults())
  lvim.keys = {}
  for idx, _ in pairs(defaults) do
    lvim.keys[idx] = {}
  end
end

-- Get the default keymappings
function M.get_defaults()
  return defaults
end

return M<|MERGE_RESOLUTION|>--- conflicted
+++ resolved
@@ -122,11 +122,6 @@
   local default = M.get_defaults()
   lvim.keys = lvim.keys or default
   for mode, mappings in pairs(keymaps) do
-<<<<<<< HEAD
-    lvim.keys[mode] = lvim.keys[mode] or default[mode]
-    for k, v in pairs(mappings) do
-      lvim.keys[mode][k] = v
-=======
     for k, v in pairs(mappings) do
       defaults[mode][k] = v
     end
@@ -144,7 +139,6 @@
       if default[mode][key] ~= nil or (default[translated_mode] ~= nil and default[translated_mode][key] ~= nil) then
         pcall(vim.api.nvim_del_keymap, translated_mode, key)
       end
->>>>>>> f7d883b6
     end
   end
 end
