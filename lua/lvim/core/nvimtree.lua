--- conflicted
+++ resolved
@@ -50,11 +50,8 @@
         height = 30,
         side = "left",
         auto_resize = true,
-<<<<<<< HEAD
-=======
         number = false,
         relativenumber = false,
->>>>>>> f7d883b6
         mappings = {
           custom_only = false,
           list = {},
