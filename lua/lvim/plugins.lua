return {
  -- Packer can manage itself as an optional plugin
  { "wbthomason/packer.nvim" },
  { "neovim/nvim-lspconfig" },
  { "tamago324/nlsp-settings.nvim" },
  { "jose-elias-alvarez/null-ls.nvim" },
  { "antoinemadec/FixCursorHold.nvim" }, -- Needed while issue https://github.com/neovim/neovim/issues/12587 is still open
  {
    "williamboman/nvim-lsp-installer",
  },
  {
    "rcarriga/nvim-notify",
    disable = not lvim.builtin.notify.active,
  },
  { "Tastyep/structlog.nvim" },

  { "nvim-lua/popup.nvim" },
  { "nvim-lua/plenary.nvim" },
  -- Telescope
  {
    "nvim-telescope/telescope.nvim",
    config = function()
      require("lvim.core.telescope").setup()
    end,
    disable = not lvim.builtin.telescope.active,
  },
  {
    "nvim-telescope/telescope-fzf-native.nvim",
    run = "make",
    disable = not lvim.builtin.telescope.active,
  },
  -- Install nvim-cmp, and buffer source as a dependency
  {
    "hrsh7th/nvim-cmp",
    config = function()
      require("lvim.core.cmp").setup()
    end,
    requires = {
      "L3MON4D3/LuaSnip",
      "saadparwaiz1/cmp_luasnip",
      "hrsh7th/cmp-buffer",
      "hrsh7th/cmp-nvim-lsp",
      "hrsh7th/cmp-path",
      "hrsh7th/cmp-nvim-lua",
    },
    run = function()
      -- cmp's config requires cmp to be installed to run the first time
      if not lvim.builtin.cmp then
        require("lvim.core.cmp").config()
      end
    end,
  },
  {
    "rafamadriz/friendly-snippets",
    -- event = "InsertCharPre",
    -- disable = not lvim.builtin.compe.active,
  },

  -- Autopairs
  {
    "windwp/nvim-autopairs",
    -- event = "InsertEnter",
    config = function()
      require("lvim.core.autopairs").setup()
    end,
    disable = not lvim.builtin.autopairs.active,
  },

  -- Treesitter
  {
    "nvim-treesitter/nvim-treesitter",
    branch = "0.5-compat",
    -- run = ":TSUpdate",
    config = function()
      require("lvim.core.treesitter").setup()
    end,
  },

  -- NvimTree
  {
    "kyazdani42/nvim-tree.lua",
    -- event = "BufWinOpen",
    -- cmd = "NvimTreeToggle",
<<<<<<< HEAD
    commit = "edc74ee6c4aebdcbaea092557db372b93929f9d0",
=======
    commit = "f92b7e7627c5a36f4af6814c408211539882c4f3",
>>>>>>> c4a85b32
    config = function()
      require("lvim.core.nvimtree").setup()
    end,
    disable = not lvim.builtin.nvimtree.active,
  },

  {
    "lewis6991/gitsigns.nvim",

    config = function()
      require("lvim.core.gitsigns").setup()
    end,
    event = "BufRead",
    disable = not lvim.builtin.gitsigns.active,
  },

  -- Whichkey
  {
    "folke/which-key.nvim",
    config = function()
      require("lvim.core.which-key").setup()
    end,
    event = "BufWinEnter",
    disable = not lvim.builtin.which_key.active,
  },

  -- Comments
  {
    "numToStr/Comment.nvim",
    event = "BufRead",
    config = function()
      require("lvim.core.comment").setup()
    end,
    disable = not lvim.builtin.comment.active,
  },

  -- project.nvim
  {
    "ahmedkhalf/project.nvim",
    config = function()
      require("lvim.core.project").setup()
    end,
    disable = not lvim.builtin.project.active,
  },

  -- Icons
  { "kyazdani42/nvim-web-devicons" },

  -- Status Line and Bufferline
  {
    -- "hoob3rt/lualine.nvim",
    "nvim-lualine/lualine.nvim",
    -- "Lunarvim/lualine.nvim",
    config = function()
      require("lvim.core.lualine").setup()
    end,
    disable = not lvim.builtin.lualine.active,
  },

  {
    "romgrk/barbar.nvim",
    config = function()
      require("lvim.core.bufferline").setup()
    end,
    event = "BufWinEnter",
    disable = not lvim.builtin.bufferline.active,
  },

  -- Debugging
  {
    "mfussenegger/nvim-dap",
    -- event = "BufWinEnter",
    config = function()
      require("lvim.core.dap").setup()
    end,
    disable = not lvim.builtin.dap.active,
  },

  -- Debugger management
  {
    "Pocco81/DAPInstall.nvim",
    -- event = "BufWinEnter",
    -- event = "BufRead",
    disable = not lvim.builtin.dap.active,
  },

  -- Dashboard
  {
    "ChristianChiarulli/dashboard-nvim",
    event = "BufWinEnter",
    config = function()
      require("lvim.core.dashboard").setup()
    end,
    disable = not lvim.builtin.dashboard.active,
  },

  -- Terminal
  {
    "akinsho/toggleterm.nvim",
    event = "BufWinEnter",
    config = function()
      require("lvim.core.terminal").setup()
    end,
    disable = not lvim.builtin.terminal.active,
  },
}<|MERGE_RESOLUTION|>--- conflicted
+++ resolved
@@ -81,11 +81,7 @@
     "kyazdani42/nvim-tree.lua",
     -- event = "BufWinOpen",
     -- cmd = "NvimTreeToggle",
-<<<<<<< HEAD
-    commit = "edc74ee6c4aebdcbaea092557db372b93929f9d0",
-=======
     commit = "f92b7e7627c5a36f4af6814c408211539882c4f3",
->>>>>>> c4a85b32
     config = function()
       require("lvim.core.nvimtree").setup()
     end,
